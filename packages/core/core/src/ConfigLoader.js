// @flow

import type {ConfigRequestDesc, ParcelOptions} from './types';
import type ParcelConfig from './ParcelConfig';

import invariant from 'assert';
import nullthrows from 'nullthrows';
import {md5FromString, PromiseQueue} from '@parcel/utils';
<<<<<<< HEAD
=======
import {PluginLogger} from '@parcel/logger';

>>>>>>> 168b30ea
import {createConfig} from './InternalConfig';
import Config from './public/Config';
import loadParcelConfig from './loadParcelConfig';
import loadPlugin from './loadParcelPlugin';

export default class ConfigLoader {
  options: ParcelOptions;
  parcelConfig: ParcelConfig;
  queue: PromiseQueue<any>;

  constructor(options: ParcelOptions) {
    this.options = options;
    this.queue = new PromiseQueue({maxConcurrent: 32});
  }

  load(configRequest: ConfigRequestDesc) {
    let promise = this.queue.add(() => this._load(configRequest));
    this.queue.run();
    return promise;
  }

  _load(configRequest: ConfigRequestDesc) {
    if (!configRequest.plugin) {
      return this.loadParcelConfig(configRequest);
    }

    return this.loadPluginConfig(configRequest);
  }

  async loadParcelConfig(configRequest: ConfigRequestDesc) {
    let {filePath, isSource, env, pipeline} = configRequest;
    let config = createConfig({
      isSource,
      searchPath: filePath,
      env
    });
    let publicConfig = new Config(config, this.options);

    let {config: parcelConfig, extendedFiles} = nullthrows(
      await loadParcelConfig(filePath, this.options)
    );

    publicConfig.setResolvedPath(parcelConfig.filePath);
    publicConfig.setResult(parcelConfig.getConfig());
    this.parcelConfig = parcelConfig;

    let devDeps = [];
    switch (configRequest.meta.actionType) {
      case 'transformation':
        devDeps = parcelConfig.getTransformerNames(filePath, pipeline);
        break;
      case 'validation':
        devDeps = parcelConfig.getValidatorNames(filePath);
        break;
      case 'dependency':
        devDeps = parcelConfig.getResolverNames();
        break;
    }
    devDeps.forEach(devDep => publicConfig.addDevDependency(devDep));

    publicConfig.setResultHash(md5FromString(JSON.stringify(devDeps)));

    publicConfig.setWatchGlob('**/.parcelrc');

    // TODO: if extended config comes from a package, yarn.lock change should invalidate config request
    for (let extendedFile of extendedFiles) {
      publicConfig.addIncludedFile(extendedFile);
    }

    return config;
  }

  async loadPluginConfig({
    plugin,
    env,
    isSource,
    filePath,
    meta: {parcelConfigPath}
  }: ConfigRequestDesc) {
    let config = createConfig({
      isSource,
      searchPath: filePath,
      env
    });
<<<<<<< HEAD
    invariant(typeof parcelConfigPath === 'string');
    plugin = await loadPlugin(
=======

    let pluginInstance = await loadPlugin(
>>>>>>> 168b30ea
      this.options.packageManager,
      nullthrows(plugin),
      parcelConfigPath
    );
    if (pluginInstance.loadConfig != null) {
      await pluginInstance.loadConfig({
        config: new Config(config, this.options),
        options: this.options,
        logger: new PluginLogger({origin: nullthrows(plugin)})
      });
    }

    return config;
  }
}<|MERGE_RESOLUTION|>--- conflicted
+++ resolved
@@ -6,11 +6,8 @@
 import invariant from 'assert';
 import nullthrows from 'nullthrows';
 import {md5FromString, PromiseQueue} from '@parcel/utils';
-<<<<<<< HEAD
-=======
 import {PluginLogger} from '@parcel/logger';
 
->>>>>>> 168b30ea
 import {createConfig} from './InternalConfig';
 import Config from './public/Config';
 import loadParcelConfig from './loadParcelConfig';
@@ -95,13 +92,8 @@
       searchPath: filePath,
       env
     });
-<<<<<<< HEAD
     invariant(typeof parcelConfigPath === 'string');
-    plugin = await loadPlugin(
-=======
-
     let pluginInstance = await loadPlugin(
->>>>>>> 168b30ea
       this.options.packageManager,
       nullthrows(plugin),
       parcelConfigPath
