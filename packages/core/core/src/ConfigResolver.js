// @flow
import type {FilePath, ParcelConfig, PackageName} from '@parcel/types';
import {resolveConfig} from '@parcel/utils/src/config';
import Config from './Config';
import * as fs from '@parcel/fs';
import {parse} from 'json5';
import path from 'path';
<<<<<<< HEAD
import localRequire from '@parcel/utils/src/localRequire';
=======
import {localResolve} from '@parcel/utils/src/localRequire';
>>>>>>> d422d5a1
import assert from 'assert';

type Pipeline = Array<PackageName>;
type ConfigMap<K, V> = {[K]: V};

export default class ConfigResolver {
  async resolve(rootDir: FilePath): Promise<?Config> {
    let configPath = await resolveConfig(path.join(rootDir, 'index'), [
      '.parcelrc'
    ]);
    if (!configPath) {
      return null;
    }

    let config = await this.loadConfig(configPath);
    return new Config({...config, filePath: configPath});
  }

  async create(config: ParcelConfig) {
    // Resolve plugins from the root when a config is passed programmatically
    let result = await this.processConfig(config);
    return new Config(result);
  }

  async loadConfig(configPath: FilePath) {
    let config: ParcelConfig = parse(await fs.readFile(configPath));
<<<<<<< HEAD
    return await this.processConfig({...config, filePath: configPath});
=======
    return this.processConfig(config, configPath, rootDir);
>>>>>>> d422d5a1
  }

  async processConfig(config: ParcelConfig) {
    let relativePath = path.relative(process.cwd(), config.filePath);
    this.validateConfig(config, relativePath);

    if (config.extends) {
      let exts = Array.isArray(config.extends)
        ? config.extends
        : [config.extends];
      for (let ext of exts) {
        let resolved = await this.resolveExtends(ext, config.filePath);
        let baseConfig = await this.loadConfig(resolved);
        config = this.mergeConfigs(baseConfig, config);
      }
    }

    return config;
  }

  async resolveExtends(ext: string, configPath: FilePath) {
    if (ext.startsWith('.')) {
      return path.resolve(path.dirname(configPath), ext);
    } else {
      let [resolved] = await localResolve(ext, configPath);
      return fs.realpath(resolved);
    }
  }

  validateConfig(config: ParcelConfig, relativePath: FilePath) {
    this.validateExtends(config.extends, relativePath);
    this.validatePipeline(
      config.resolvers,
      'resolver',
      'resolvers',
      relativePath
    );
    this.validateMap(
      config.transforms,
      this.validatePipeline.bind(this),
      'transformer',
      'transforms',
      relativePath
    );
    this.validatePackageName(
      config.bundler,
      'bundler',
      'bundler',
      relativePath
    );
    this.validatePipeline(config.namers, 'namer', 'namers', relativePath);
    this.validateMap(
      config.runtimes,
      this.validatePipeline.bind(this),
      'runtime',
      'runtimes',
      relativePath
    );
    this.validateMap(
      config.packagers,
      this.validatePackageName.bind(this),
      'packager',
      'packagers',
      relativePath
    );
    this.validateMap(
      config.optimizers,
      this.validatePipeline.bind(this),
      'optimizer',
      'optimizers',
      relativePath
    );
    this.validatePipeline(
      config.reporters,
      'reporter',
      'reporters',
      relativePath
    );
  }

  validateExtends(exts: string | Array<string> | void, relativePath: FilePath) {
    if (Array.isArray(exts)) {
      for (let ext of exts) {
        assert(
          typeof ext === 'string',
          `"extends" elements must be strings in ${relativePath}`
        );
        this.validateExtendsConfig(ext, relativePath);
      }
    } else if (exts) {
      assert(
        typeof exts === 'string',
        `"extends" must be a string or array of strings in ${relativePath}`
      );
      this.validateExtendsConfig(exts, relativePath);
    }
  }

  validateExtendsConfig(ext: string, relativePath: FilePath) {
    if (!ext.startsWith('.')) {
      this.validatePackageName(ext, 'config', 'extends', relativePath);
    }
  }

  validatePipeline(
    pipeline: ?Pipeline,
    pluginType: string,
    key: string,
    relativePath: FilePath
  ) {
    if (!pipeline) {
      return;
    }

    assert(
      Array.isArray(pipeline),
      `"${key}" must be an array in ${relativePath}`
    );
    assert(
      pipeline.every(pkg => typeof pkg === 'string'),
      `"${key}" elements must be strings in ${relativePath}`
    );
    for (let pkg of pipeline) {
      if (pkg !== '...') {
        this.validatePackageName(pkg, pluginType, key, relativePath);
      }
    }
  }

  validateMap<K, V>(
    globMap: ?ConfigMap<K, V>,
    validator: (v: V, p: string, k: string, p: FilePath) => void,
    pluginType: string,
    configKey: string,
    relativePath: FilePath
  ) {
    if (!globMap) {
      return;
    }

    assert(
      typeof globMap === 'object',
      `"${configKey}" must be an object in ${relativePath}`
    );
    for (let k in globMap) {
      // Flow doesn't correctly infer the type. See https://github.com/facebook/flow/issues/1736.
      let key: K = (k: any);
      validator(globMap[key], pluginType, `${configKey}["${k}"]`, relativePath);
    }
  }

  validatePackageName(
    pkg: ?PackageName,
    pluginType: string,
    key: string,
    relativePath: FilePath
  ) {
    if (!pkg) {
      return;
    }

    assert(
      typeof pkg === 'string',
      `"${key}" must be a string in ${relativePath}`
    );

    if (pkg.startsWith('@parcel')) {
      assert(
        pkg.replace(/^@parcel\//, '').startsWith(`${pluginType}-`),
        `Official parcel ${pluginType} packages must be named according to "@parcel/${pluginType}-{name}" but got "${pkg}" in ${relativePath}.`
      );
    } else if (pkg.startsWith('@')) {
      let [scope, name] = pkg.split('/');
      assert(
        name.startsWith(`parcel-${pluginType}-`),
        `Scoped parcel ${pluginType} packages must be named according to "${scope}/parcel-${pluginType}-{name}" but got "${pkg}" in ${relativePath}.`
      );
    } else {
      assert(
        pkg.startsWith(`parcel-${pluginType}-`),
        `Parcel ${pluginType} packages must be named according to "parcel-${pluginType}-{name}" but got "${pkg}" in ${relativePath}.`
      );
    }
  }

  mergeConfigs(base: ParcelConfig, ext: ParcelConfig): ParcelConfig {
    return {
      filePath: base.filePath, // TODO: revisit this - it should resolve plugins based on the actual config they are defined in
      resolvers: this.mergePipelines(base.resolvers, ext.resolvers),
      transforms: this.mergeMaps(
        base.transforms,
        ext.transforms,
        this.mergePipelines
      ),
      bundler: ext.bundler || base.bundler,
      namers: this.mergePipelines(base.namers, ext.namers),
      runtimes: this.mergeMaps(base.runtimes, ext.runtimes),
      packagers: this.mergeMaps(base.packagers, ext.packagers),
      optimizers: this.mergeMaps(
        base.optimizers,
        ext.optimizers,
        this.mergePipelines
      ),
      reporters: this.mergePipelines(base.reporters, ext.reporters)
    };
  }

  mergePipelines(base: ?Pipeline, ext: ?Pipeline): Pipeline {
    if (!ext) {
      return base || [];
    }

    if (base) {
      // Merge the base pipeline if a rest element is defined
      let spreadIndex = ext.indexOf('...');
      if (spreadIndex >= 0) {
        if (ext.filter(v => v === '...').length > 1) {
          throw new Error(
            'Only one spread element can be included in a config pipeline'
          );
        }

        ext = [
          ...ext.slice(0, spreadIndex),
          ...(base || []),
          ...ext.slice(spreadIndex + 1)
        ];
      }
    }

    return ext;
  }

  mergeMaps<K, V>(
    base: ?ConfigMap<K, V>,
    ext: ?ConfigMap<K, V>,
    merger?: (a: V, b: V) => V
  ): ConfigMap<K, V> {
    if (!ext) {
      return base || {};
    }

    if (!base) {
      return ext;
    }

    // Add the extension options first so they have higher precedence in the output glob map
    let res: ConfigMap<K, V> = {};
    for (let k in ext) {
      // Flow doesn't correctly infer the type. See https://github.com/facebook/flow/issues/1736.
      let key: K = (k: any);
      res[key] = merger && base[key] ? merger(base[key], ext[key]) : ext[key];
    }

    // Add base options that aren't defined in the extension
    for (let k in base) {
      let key: K = (k: any);
      if (!res[key]) {
        res[key] = base[key];
      }
    }

    return res;
  }
}<|MERGE_RESOLUTION|>--- conflicted
+++ resolved
@@ -1,15 +1,12 @@
 // @flow
+
 import type {FilePath, ParcelConfig, PackageName} from '@parcel/types';
 import {resolveConfig} from '@parcel/utils/src/config';
 import Config from './Config';
 import * as fs from '@parcel/fs';
 import {parse} from 'json5';
 import path from 'path';
-<<<<<<< HEAD
-import localRequire from '@parcel/utils/src/localRequire';
-=======
 import {localResolve} from '@parcel/utils/src/localRequire';
->>>>>>> d422d5a1
 import assert from 'assert';
 
 type Pipeline = Array<PackageName>;
@@ -36,11 +33,7 @@
 
   async loadConfig(configPath: FilePath) {
     let config: ParcelConfig = parse(await fs.readFile(configPath));
-<<<<<<< HEAD
-    return await this.processConfig({...config, filePath: configPath});
-=======
-    return this.processConfig(config, configPath, rootDir);
->>>>>>> d422d5a1
+    return this.processConfig({...config, filePath: configPath});
   }
 
   async processConfig(config: ParcelConfig) {
