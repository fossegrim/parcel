--- conflicted
+++ resolved
@@ -710,12 +710,9 @@
           } else {
             alias = alias[1];
           }
-<<<<<<< HEAD
         } else if (alias === false) {
           alias = EMPTY_SHIM;
           p = await this.findPackage(alias);
-=======
->>>>>>> 71b21f17
         }
 
         if (alias !== f) {
